--- conflicted
+++ resolved
@@ -3,11 +3,7 @@
 cp_id: -1
 target_length: 100000
 
-<<<<<<< HEAD
-thermalisation: Null
-=======
 thermalisation: null
->>>>>>> e40554a1
 sample_interval: 1
 
 meta:
@@ -17,15 +13,9 @@
 
 template_text: |
  {@ising_observables_table@}
-<<<<<<< HEAD
  {@plot_zero_momentum_2pf@}
  {@plot_effective_pole_mass@}
  {@plot_2pf@}
-=======
- {@plot_zero_momentum_green_function@}
->>>>>>> e40554a1
- {@plot_volume_averaged_2pf@}
- {@plot_autocorrelation_2pf@}
 
 actions_:
   - report(main=True)